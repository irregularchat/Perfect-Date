"""
Enhanced Perfect Date Generator Backend
With Google Maps integration and dynamic location handling
"""

import os
import json
import sqlite3
import hashlib
import secrets
import math
from typing import Dict, List, Optional
from fastapi import FastAPI, HTTPException, Request
from fastapi.responses import HTMLResponse, FileResponse
from fastapi.staticfiles import StaticFiles
from fastapi.middleware.cors import CORSMiddleware
from pydantic import BaseModel
import googlemaps
from datetime import datetime, timedelta

# Try to load .env file if it exists
try:
    from dotenv import load_dotenv
    load_dotenv()
except ImportError:
    pass  # dotenv not installed, use system environment variables

import uvicorn
import math
from typing import Tuple, List

app = FastAPI(title="Perfect Date Generator")

# Major cities and airports for long-distance midpoint dating
MAJOR_DESTINATIONS = {
    # North America
    "New York, NY": (40.7128, -74.0060),
    "Los Angeles, CA": (34.0522, -118.2437),
    "Chicago, IL": (41.8781, -87.6298),
    "Toronto, ON": (43.6532, -79.3832),
    "Vancouver, BC": (49.2827, -123.1207),
    "Miami, FL": (25.7617, -80.1918),
    "Las Vegas, NV": (36.1699, -115.1398),
    "San Francisco, CA": (37.7749, -122.4194),
    "Denver, CO": (39.7392, -104.9903),
    "Seattle, WA": (47.6062, -122.3321),
    "Atlanta, GA": (33.7490, -84.3880),
    "Dallas, TX": (32.7767, -96.7970),
    "Phoenix, AZ": (33.4484, -112.0740),
    "Boston, MA": (42.3601, -71.0589),
    "Washington, DC": (38.9072, -77.0369),
    
    # Europe
    "London, UK": (51.5074, -0.1278),
    "Paris, France": (48.8566, 2.3522),
    "Amsterdam, Netherlands": (52.3676, 4.9041),
    "Rome, Italy": (41.9028, 12.4964),
    "Barcelona, Spain": (41.3851, 2.1734),
    "Berlin, Germany": (52.5200, 13.4050),
    "Vienna, Austria": (48.2082, 16.3738),
    "Zurich, Switzerland": (47.3769, 8.5417),
    "Stockholm, Sweden": (59.3293, 18.0686),
    "Copenhagen, Denmark": (55.6761, 12.5683),
    
    # Asia-Pacific
    "Tokyo, Japan": (35.6762, 139.6503),
    "Seoul, South Korea": (37.5665, 126.9780),
    "Shanghai, China": (31.2304, 121.4737),
    "Beijing, China": (39.9042, 116.4074),
    "Hong Kong": (22.3193, 114.1694),
    "Singapore": (1.3521, 103.8198),
    "Sydney, Australia": (-33.8688, 151.2093),
    "Melbourne, Australia": (-37.8136, 144.9631),
    "Bangkok, Thailand": (13.7563, 100.5018),
    "Mumbai, India": (19.0760, 72.8777),
    "Delhi, India": (28.7041, 77.1025),
    
    # Key Airports/Hubs
    "Reykjavik, Iceland": (64.1466, -21.9426),  # Great for US-Europe
    "Anchorage, AK": (61.2181, -149.9003),     # Great for US-Asia via polar route
    "Honolulu, HI": (21.3099, -157.8581),      # Pacific hub
    "Panama City, Panama": (8.9824, -79.5199), # Central America hub
    "Dubai, UAE": (25.2048, 55.2708),          # Middle East hub
}

# Geographic calculation utilities
def haversine_distance(coord1: tuple, coord2: tuple) -> float:
    """
    Calculate the great circle distance between two points on Earth in kilometers
    using the Haversine formula
    
    Args:
        coord1: (latitude, longitude) tuple for point 1
        coord2: (latitude, longitude) tuple for point 2
    
    Returns:
        Distance in kilometers
    """
    lat1, lon1 = coord1
    lat2, lon2 = coord2
    
    # Convert decimal degrees to radians
    lat1, lon1, lat2, lon2 = map(math.radians, [lat1, lon1, lat2, lon2])
    
    # Haversine formula
    dlat = lat2 - lat1
    dlon = lon2 - lon1
    a = math.sin(dlat/2)**2 + math.cos(lat1) * math.cos(lat2) * math.sin(dlon/2)**2
    c = 2 * math.asin(math.sqrt(a))
    
    # Radius of Earth in kilometers
    r = 6371
    
    return c * r

def calculate_midpoint_and_radius(location1: tuple, location2: tuple) -> tuple:
    """
    Calculate optimal meeting point and search radius for two locations
    
    Args:
        location1: (lat, lng) tuple for person 1
        location2: (lat, lng) tuple for person 2
    
    Returns:
        (midpoint, radius) where midpoint is (lat, lng) and radius is in meters
        
    Raises:
        ValueError: If the distance is too large for practical dating
    """
    if location1 == location2:
        # Same location, use small radius around that point
        return location1, 5000
    
    # Calculate distance first to validate practicality
    distance_km = haversine_distance(location1, location2)
    
    # Validate realistic dating distances
    if distance_km > 1000:  # More than 1000km (620 miles) apart
        raise ValueError(f"Distance too large for dating: {distance_km:.0f} km ({distance_km * 0.621371:.0f} miles). "
                        f"Two-location dating works best for people within 620 miles of each other. "
                        f"Consider using single-location mode instead.")
    
    if distance_km > 500:  # 500-1000km - warn but allow
        print(f"WARNING: Very long distance ({distance_km:.0f} km). Midpoint may be impractical.")
    
    # Calculate geographic midpoint using spherical geometry
    lat1, lon1 = map(math.radians, location1)
    lat2, lon2 = map(math.radians, location2)
    
    # Convert to cartesian coordinates
    x1 = math.cos(lat1) * math.cos(lon1)
    y1 = math.cos(lat1) * math.sin(lon1)
    z1 = math.sin(lat1)
    
    x2 = math.cos(lat2) * math.cos(lon2)
    y2 = math.cos(lat2) * math.sin(lon2)
    z2 = math.sin(lat2)
    
    # Average the cartesian coordinates
    x = (x1 + x2) / 2
    y = (y1 + y2) / 2
    z = (z1 + z2) / 2
    
    # Convert back to spherical coordinates
    hyp = math.sqrt(x * x + y * y)
    midpoint_lat = math.atan2(z, hyp)
    midpoint_lon = math.atan2(y, x)
    
    # Convert back to degrees
    midpoint = (math.degrees(midpoint_lat), math.degrees(midpoint_lon))
    
    # Smart radius based on distance (from roadmap specifications)
    if distance_km < 8:      # Close by (< 5 miles)
        radius = min(4800, distance_km * 1000 * 0.6)  # 60%, max 3 miles
    elif distance_km < 32:   # Medium distance (< 20 miles)
        radius = min(16000, distance_km * 1000 * 0.4) # 40%, max 10 miles
    elif distance_km < 80:   # Long distance (< 50 miles)
        radius = min(24000, distance_km * 1000 * 0.3) # 30%, max 15 miles
    elif distance_km < 200:  # Very long distance (< 125 miles)
        radius = min(40000, distance_km * 1000 * 0.25) # 25%, max 25 miles
    else:                    # Extremely long distance
        radius = min(80000, distance_km * 1000 * 0.15) # 15%, max 50 miles
    
    print(f"Calculated midpoint {midpoint} with radius {radius}m for locations {distance_km:.1f}km apart")
    
    return midpoint, int(radius)

def find_destination_cities(location1: tuple, location2: tuple, num_suggestions: int = 3) -> List[dict]:
    """
    Find major cities/airports that make good meeting destinations for long-distance dating
    
    Args:
        location1: (lat, lng) tuple for person 1
        location2: (lat, lng) tuple for person 2
        num_suggestions: Number of destination suggestions to return
    
    Returns:
        List of destination dictionaries with city info and travel distances
    """
    actual_midpoint_lat, actual_midpoint_lng = calculate_geographic_midpoint(location1, location2)
    total_distance = haversine_distance(location1, location2)
    
    destination_scores = []
    
    for city_name, city_coords in MAJOR_DESTINATIONS.items():
        # Calculate distances from each person to this destination
        dist1 = haversine_distance(location1, city_coords)
        dist2 = haversine_distance(location2, city_coords)
        
        # Calculate fairness score (prefer cities where both people travel similar distances)
        max_dist = max(dist1, dist2)
        min_dist = min(dist1, dist2)
        fairness_score = (min_dist / max_dist) * 100 if max_dist > 0 else 100
        
        # Calculate distance from actual geographic midpoint (prefer cities closer to true midpoint)
        midpoint_distance = haversine_distance((actual_midpoint_lat, actual_midpoint_lng), city_coords)
        midpoint_score = max(0, 100 - (midpoint_distance / 100))  # Penalty for being far from midpoint
        
        # Calculate total travel burden (prefer destinations that minimize total travel)
        total_travel = dist1 + dist2
        travel_efficiency = max(0, 100 - ((total_travel - total_distance) / total_distance * 100))
        
        # Combined score: fairness (40%), midpoint proximity (30%), travel efficiency (30%)
        combined_score = (fairness_score * 0.4) + (midpoint_score * 0.3) + (travel_efficiency * 0.3)
        
        # Bonus for major airline hubs for international travel
        hub_bonus = 0
        if "UK" in city_name or "Iceland" in city_name or "AK" in city_name or "Dubai" in city_name:
            hub_bonus = 10
        
        destination_scores.append({
            "city": city_name,
            "coordinates": city_coords,
            "distance_person1_km": dist1,
            "distance_person1_mi": dist1 * 0.621371,
            "distance_person2_km": dist2,
            "distance_person2_mi": dist2 * 0.621371,
            "fairness_score": fairness_score,
            "total_travel_km": total_travel,
            "total_travel_mi": total_travel * 0.621371,
            "score": combined_score + hub_bonus,
            "is_hub": hub_bonus > 0
        })
    
    # Sort by score and return top suggestions
    destination_scores.sort(key=lambda x: x["score"], reverse=True)
    return destination_scores[:num_suggestions]

def calculate_geographic_midpoint(location1: tuple, location2: tuple) -> tuple:
    """Calculate the pure geographic midpoint (used for destination scoring)"""
    lat1, lon1 = map(math.radians, location1)
    lat2, lon2 = map(math.radians, location2)
    
    # Convert to cartesian coordinates
    x1 = math.cos(lat1) * math.cos(lon1)
    y1 = math.cos(lat1) * math.sin(lon1)
    z1 = math.sin(lat1)
    
    x2 = math.cos(lat2) * math.cos(lon2)
    y2 = math.cos(lat2) * math.sin(lon2)
    z2 = math.sin(lat2)
    
    # Average the cartesian coordinates
    x = (x1 + x2) / 2
    y = (y1 + y2) / 2
    z = (z1 + z2) / 2
    
    # Convert back to spherical coordinates
    hyp = math.sqrt(x * x + y * y)
    midpoint_lat = math.atan2(z, hyp)
    midpoint_lon = math.atan2(y, x)
    
    return (math.degrees(midpoint_lat), math.degrees(midpoint_lon))

# Configure CORS
app.add_middleware(
    CORSMiddleware,
    allow_origins=["*"],
    allow_credentials=True,
    allow_methods=["*"],
    allow_headers=["*"],
)

# Initialize Google Maps client
GOOGLE_MAPS_API_KEY = os.getenv("GOOGLE_MAPS_API_KEY", "")
gmaps = googlemaps.Client(key=GOOGLE_MAPS_API_KEY) if GOOGLE_MAPS_API_KEY else None

# Static files directory
STATIC_DIR = os.path.join(os.path.dirname(__file__), "static")

# Mount static files
app.mount("/assets", StaticFiles(directory=STATIC_DIR), name="static")

# Database setup
DB_PATH = os.path.join(os.path.dirname(__file__), "shared_dates.db")

def init_database():
    """Initialize the database with required tables"""
    conn = sqlite3.connect(DB_PATH)
    cursor = conn.cursor()
    
    cursor.execute("""
        CREATE TABLE IF NOT EXISTS shared_date_plans (
            id TEXT PRIMARY KEY,
            title TEXT NOT NULL,
            activities TEXT NOT NULL,
            location TEXT NOT NULL,
            date_location TEXT,
            budget INTEGER NOT NULL,
            event_type TEXT NOT NULL,
            vibes TEXT NOT NULL,
            created_at TIMESTAMP DEFAULT CURRENT_TIMESTAMP,
            expires_at TIMESTAMP,
            view_count INTEGER DEFAULT 0
        )
    """)
    
    conn.commit()
    conn.close()

def generate_share_id() -> str:
    """Generate a unique short ID for sharing"""
    return secrets.token_urlsafe(8)[:8].lower()

def get_shared_date_plan(share_id: str) -> Optional[Dict]:
    """Retrieve a shared date plan by ID"""
    conn = sqlite3.connect(DB_PATH)
    cursor = conn.cursor()
    
    # Check if plan exists and hasn't expired
    cursor.execute("""
        SELECT id, title, activities, location, date_location, budget, 
               event_type, vibes, created_at, expires_at, view_count
        FROM shared_date_plans 
        WHERE id = ? AND (expires_at IS NULL OR expires_at > CURRENT_TIMESTAMP)
    """, (share_id,))
    
    result = cursor.fetchone()
    conn.close()
    
    if not result:
        return None
    
    return {
        "id": result[0],
        "title": result[1],
        "activities": json.loads(result[2]),
        "location": result[3],
        "date_location": result[4],
        "budget": result[5],
        "event_type": result[6],
        "vibes": json.loads(result[7]),
        "created_at": result[8],
        "expires_at": result[9],
        "view_count": result[10]
    }

def increment_view_count(share_id: str):
    """Increment view count for a shared date plan"""
    conn = sqlite3.connect(DB_PATH)
    cursor = conn.cursor()
    cursor.execute("UPDATE shared_date_plans SET view_count = view_count + 1 WHERE id = ?", (share_id,))
    conn.commit()
    conn.close()

# Initialize database on startup
init_database()

def haversine_distance(coord1: tuple, coord2: tuple) -> float:
    """Calculate the great-circle distance between two points on Earth"""
    lat1, lon1 = coord1
    lat2, lon2 = coord2
    lat1, lon1, lat2, lon2 = map(math.radians, [lat1, lon1, lat2, lon2])
    dlat = lat2 - lat1
    dlon = lon2 - lon1
    a = math.sin(dlat/2)**2 + math.cos(lat1) * math.cos(lat2) * math.sin(dlon/2)**2
    c = 2 * math.asin(math.sqrt(a))
    r = 6371  # Earth radius in kilometers
    return c * r

def calculate_midpoint_and_radius(location1: tuple, location2: tuple) -> tuple:
    """Calculate optimal meeting point and search radius for two locations"""
    # Distance validation with 620-mile practical limit
    distance_km = haversine_distance(location1, location2)
    if distance_km > 1000:  # ~620 miles
        raise ValueError(f"Distance too large for practical dating: {distance_km:.0f} km. Consider destination dating instead.")
    
    # Geographic midpoint using spherical geometry
    lat1, lon1 = map(math.radians, location1)
    lat2, lon2 = map(math.radians, location2)
    
    # Convert to cartesian coordinates
    x1, y1, z1 = math.cos(lat1) * math.cos(lon1), math.cos(lat1) * math.sin(lon1), math.sin(lat1)
    x2, y2, z2 = math.cos(lat2) * math.cos(lon2), math.cos(lat2) * math.sin(lon2), math.sin(lat2)
    
    # Average coordinates
    x, y, z = (x1 + x2) / 2, (y1 + y2) / 2, (z1 + z2) / 2
    
    # Convert back to lat/lng
    lon = math.atan2(y, x)
    hyp = math.sqrt(x * x + y * y)
    lat = math.atan2(z, hyp)
    
    midpoint = (math.degrees(lat), math.degrees(lon))
    
    # Smart radius based on distance between locations
    if distance_km < 8:      # Close by (< 5 miles)
        radius = min(4800, distance_km * 1000 * 0.6)  # 60%, max 3 miles
    elif distance_km < 32:   # Medium distance (< 20 miles)
        radius = min(16000, distance_km * 1000 * 0.4) # 40%, max 10 miles  
    elif distance_km < 80:   # Long distance (< 50 miles)
        radius = min(24000, distance_km * 1000 * 0.3) # 30%, max 15 miles
    else:                    # Very long distance
        radius = min(40000, distance_km * 1000 * 0.2) # 20%, max 25 miles
    
    return midpoint, int(radius), distance_km

# Destination cities for long-distance dating
DESTINATION_CITIES = [
    {"name": "New York, NY", "lat": 40.7128, "lng": -74.0060},
    {"name": "Los Angeles, CA", "lat": 34.0522, "lng": -118.2437},
    {"name": "Chicago, IL", "lat": 41.8781, "lng": -87.6298},
    {"name": "Miami, FL", "lat": 25.7617, "lng": -80.1918},
    {"name": "Las Vegas, NV", "lat": 36.1699, "lng": -115.1398},
    {"name": "San Francisco, CA", "lat": 37.7749, "lng": -122.4194},
    {"name": "Seattle, WA", "lat": 47.6062, "lng": -122.3321},
    {"name": "Nashville, TN", "lat": 36.1627, "lng": -86.7816},
    {"name": "Austin, TX", "lat": 30.2672, "lng": -97.7431},
    {"name": "Denver, CO", "lat": 39.7392, "lng": -104.9903},
    {"name": "Boston, MA", "lat": 42.3601, "lng": -71.0589},
    {"name": "Atlanta, GA", "lat": 33.7490, "lng": -84.3880},
    {"name": "Phoenix, AZ", "lat": 33.4484, "lng": -112.0740},
    {"name": "Portland, OR", "lat": 45.5152, "lng": -122.6784},
    {"name": "San Diego, CA", "lat": 32.7157, "lng": -117.1611},
    {"name": "Washington, DC", "lat": 38.9072, "lng": -77.0369},
    {"name": "Philadelphia, PA", "lat": 39.9526, "lng": -75.1652},
    {"name": "New Orleans, LA", "lat": 29.9511, "lng": -90.0715},
    {"name": "Charleston, SC", "lat": 32.7765, "lng": -79.9311},
    {"name": "Savannah, GA", "lat": 32.0835, "lng": -81.0998}
]

def find_destination_cities(location1: tuple, location2: tuple, count: int = 5) -> List[Dict]:
    """Find destination cities for long-distance dating"""
    suggestions = []
    
    for city in DESTINATION_CITIES:
        city_coord = (city["lat"], city["lng"])
        dist1 = haversine_distance(location1, city_coord)
        dist2 = haversine_distance(location2, city_coord)
        total_dist = dist1 + dist2
        fairness = abs(dist1 - dist2) / max(dist1, dist2)  # Lower is more fair
        
        # Score based on total distance and fairness
        score = 1000 / total_dist - fairness * 100
        
        suggestions.append({
            "name": city["name"],
            "lat": city["lat"],
            "lng": city["lng"],
            "distance_person1": round(dist1, 1),
            "distance_person2": round(dist2, 1),
            "total_distance": round(total_dist, 1),
            "fairness_score": round((1 - fairness) * 100, 1),
            "score": round(score, 2)
        })
    
    # Sort by score and return top suggestions
    suggestions.sort(key=lambda x: x["score"], reverse=True)
    return suggestions[:count]

class LocationRequest(BaseModel):
    latitude: float
    longitude: float

class DateRequest(BaseModel):
    location: str
<<<<<<< HEAD
    date_location: Optional[str] = None
=======
    date_location: Optional[str] = None  # New field for date's location
>>>>>>> 3bd2285a
    budget: int
    event_type: str
    vibes: List[str]
    time_available: Optional[int] = 4

class PlaceDetails(BaseModel):
    name: str
    address: str
    rating: Optional[float]
    price_level: Optional[int]
    location: Dict[str, float]
    place_id: str

class ShareDateRequest(BaseModel):
    activities: List[Dict]
    location: str
    date_location: Optional[str] = None
    budget: int
    event_type: str
    vibes: List[str]
    title: Optional[str] = None
    expiry_hours: Optional[int] = 168  # 7 days default

class SharedDatePlan(BaseModel):
    id: str
    title: str
    activities: List[Dict]
    location: str
    date_location: Optional[str]
    budget: int
    event_type: str
    vibes: List[str]
    created_at: datetime
    expires_at: Optional[datetime]
    view_count: int = 0

@app.get("/", response_class=HTMLResponse)
async def read_root():
    """Serve the enhanced UI"""
    enhanced_path = os.path.join(STATIC_DIR, "enhanced-ui.html")
    if os.path.exists(enhanced_path):
        return FileResponse(enhanced_path)
    return HTMLResponse("<h1>Perfect Date Generator</h1><p>Enhanced UI not found</p>")

@app.get("/api/health")
async def health_check():
    """Health check endpoint"""
    return {
        "status": "healthy",
        "google_maps": gmaps is not None,
        "api_key_configured": bool(GOOGLE_MAPS_API_KEY)
    }

@app.post("/api/geocode")
async def geocode_location(location: LocationRequest):
    """Convert coordinates to address"""
    if not gmaps:
        # Fallback to OpenStreetMap Nominatim
        return {
            "address": f"{location.latitude}, {location.longitude}",
            "formatted": "Location services not configured"
        }
    
    try:
        result = gmaps.reverse_geocode((location.latitude, location.longitude))
        if result:
            return {
                "address": result[0].get("formatted_address", "Unknown location"),
                "components": result[0].get("address_components", [])
            }
    except Exception as e:
        print(f"Geocoding error: {e}")
    
    return {"address": f"{location.latitude}, {location.longitude}"}

@app.post("/api/generate-date")
async def generate_date(request: DateRequest):
    """Generate date ideas based on location and preferences"""
    
    # Parse primary location to get coordinates
<<<<<<< HEAD
    lat, lng = 35.0526, -78.8783  # Default to Fayetteville, NC
=======
    lat1, lng1 = 35.0526, -78.8783  # Default to Fayetteville, NC
>>>>>>> 3bd2285a
    
    if gmaps and request.location:
        try:
            geocode_result = gmaps.geocode(request.location)
            if geocode_result:
                location = geocode_result[0]["geometry"]["location"]
                lat1, lng1 = location["lat"], location["lng"]
        except Exception as e:
<<<<<<< HEAD
            print(f"Geocoding error for location: {e}")
    
    search_center = (lat, lng)
    search_radius = 8000  # Default 8km radius
    is_two_location = False
    distance_info = None
    destination_suggestions = None
    
    # Handle two-location dating
    if request.date_location and request.date_location.strip():
        try:
            # Geocode the second location
            date_lat, date_lng = lat, lng  # Default to same as first location
            
            if gmaps:
                try:
                    date_geocode_result = gmaps.geocode(request.date_location)
                    if date_geocode_result:
                        date_location = date_geocode_result[0]["geometry"]["location"]
                        date_lat, date_lng = date_location["lat"], date_location["lng"]
                except Exception as e:
                    print(f"Geocoding error for date location: {e}")
            
            location1 = (lat, lng)
            location2 = (date_lat, date_lng)
            
            # Calculate distance
            distance_km = haversine_distance(location1, location2)
            
            if distance_km > 1000:  # ~620 miles - too far for midpoint
                # Suggest destination cities instead
                destination_suggestions = find_destination_cities(location1, location2)
                return {
                    "success": True,
                    "two_location": True,
                    "long_distance": True,
                    "distance_km": round(distance_km, 1),
                    "destination_suggestions": destination_suggestions,
                    "message": f"The distance ({distance_km:.0f} km) is too large for midpoint dating. Here are some great destination cities for your date!"
                }
            else:
                # Calculate midpoint and radius
                search_center, search_radius, distance_km = calculate_midpoint_and_radius(location1, location2)
                is_two_location = True
                
                # Calculate travel distances
                midpoint_to_location1 = haversine_distance(search_center, location1)
                midpoint_to_location2 = haversine_distance(search_center, location2)
                
                distance_info = {
                    "total_distance_km": round(distance_km, 1),
                    "person1_travel_km": round(midpoint_to_location1, 1),
                    "person2_travel_km": round(midpoint_to_location2, 1),
                    "fairness_score": round(100 - (abs(midpoint_to_location1 - midpoint_to_location2) / max(midpoint_to_location1, midpoint_to_location2)) * 100, 1),
                    "search_radius_km": round(search_radius / 1000, 1)
                }
                
        except Exception as e:
            print(f"Error processing two-location dating: {e}")
            # Fall back to single location
            is_two_location = False
=======
            print(f"Geocoding error for location 1: {e}")
    
    # Handle two-location dating feature
    search_center = (lat1, lng1)
    search_radius = 8000  # Default 8km radius
    
    if request.date_location and request.date_location.strip():
        # Parse date's location
        lat2, lng2 = lat1, lng1  # Default to same location
        
        if gmaps:
            try:
                geocode_result = gmaps.geocode(request.date_location)
                if geocode_result:
                    location = geocode_result[0]["geometry"]["location"]
                    lat2, lng2 = location["lat"], location["lng"]
                    
                    # Calculate optimal midpoint and search radius
                    try:
                        search_center, search_radius = calculate_midpoint_and_radius(
                            (lat1, lng1), (lat2, lng2)
                        )
                        
                        print(f"Two-location mode: Person 1 at ({lat1:.4f}, {lng1:.4f}), Person 2 at ({lat2:.4f}, {lng2:.4f})")
                        print(f"Search center: ({search_center[0]:.4f}, {search_center[1]:.4f}), radius: {search_radius}m")
                        
                    except ValueError as e:
                        # Distance too large for practical dating - suggest destination cities
                        distance_km = haversine_distance((lat1, lng1), (lat2, lng2))
                        print(f"Distance validation failed: {distance_km:.0f}km - suggesting destination cities")
                        
                        # Find best destination cities for this long-distance pair
                        destination_suggestions = find_destination_cities((lat1, lng1), (lat2, lng2), 5)
                        
                        return {
                            "success": False,
                            "error": "distance_too_large_with_destinations",
                            "message": str(e),
                            "distance_km": distance_km,
                            "destination_mode": True,
                            "suggested_destinations": destination_suggestions,
                            "original_midpoint": calculate_geographic_midpoint((lat1, lng1), (lat2, lng2))
                        }
                    
            except Exception as e:
                print(f"Geocoding error for date location: {e}")
>>>>>>> 3bd2285a
    
    # Generate activities based on preferences
    activities = generate_activities(
        event_type=request.event_type,
        budget=request.budget,
        vibes=request.vibes,
        location=search_center,
        time_available=request.time_available
    )
    
    # Find real places if Google Maps is available
    if gmaps:
<<<<<<< HEAD
        activities = enhance_with_real_places(activities, search_center, request.vibes)
=======
        activities = enhance_with_real_places(
            activities, 
            search_center, 
            request.vibes,
            custom_radius=search_radius
        )
    
    # Add travel information for two-location mode
    for activity in activities:
        if request.date_location and request.date_location.strip():
            # Calculate distances for both people
            venue_location = (activity["location"]["lat"], activity["location"]["lng"])
            
            distance1_km = haversine_distance((lat1, lng1), venue_location)
            distance2_km = haversine_distance((lat2, lng2), venue_location)
            
            activity["travel_person1"] = {
                "distance_km": round(distance1_km, 1),
                "distance_mi": round(distance1_km * 0.621371, 1)
            }
            activity["travel_person2"] = {
                "distance_km": round(distance2_km, 1), 
                "distance_mi": round(distance2_km * 0.621371, 1)
            }
            
            # Calculate fairness score (0-100, where 100 is perfectly fair)
            max_distance = max(distance1_km, distance2_km)
            min_distance = min(distance1_km, distance2_km)
            if max_distance > 0:
                fairness_score = (min_distance / max_distance) * 100
            else:
                fairness_score = 100
            activity["fairness_score"] = round(fairness_score, 1)
>>>>>>> 3bd2285a
    
    response = {
        "success": True,
        "center": {"lat": search_center[0], "lng": search_center[1]},
<<<<<<< HEAD
        "activities": activities,
        "two_location": is_two_location
=======
        "two_location_mode": bool(request.date_location and request.date_location.strip()),
        "search_radius_km": search_radius / 1000,
        "activities": activities
>>>>>>> 3bd2285a
    }
    
    if distance_info:
        response["distance_info"] = distance_info
    
    if is_two_location:
        response["message"] = f"Perfect! Found the optimal midpoint for both locations ({distance_info['total_distance_km']} km apart)"
    
    return response

def generate_activities(event_type: str, budget: int, vibes: List[str], 
                        location: tuple, time_available: int) -> List[Dict]:
    """Generate activity timeline based on preferences"""
    
    base_activities = {
        "first_date": [
            {"time": "6:00 PM", "activity": "Coffee & Conversation", "type": "cafe", "duration": 1.5},
            {"time": "7:30 PM", "activity": "Mini Golf Fun", "type": "entertainment", "duration": 1.5},
            {"time": "9:00 PM", "activity": "Dessert & Walk", "type": "restaurant", "duration": 1}
        ],
        "casual_dating": [
            {"time": "2:00 PM", "activity": "Lunch Together", "type": "restaurant", "duration": 1.5},
            {"time": "3:30 PM", "activity": "Activity Time", "type": "entertainment", "duration": 2},
            {"time": "5:30 PM", "activity": "Drinks & Appetizers", "type": "bar", "duration": 1.5},
            {"time": "7:00 PM", "activity": "Live Entertainment", "type": "entertainment", "duration": 2}
        ],
        "married_date": [
            {"time": "5:00 PM", "activity": "Couples Spa", "type": "spa", "duration": 2},
            {"time": "7:00 PM", "activity": "Fine Dining", "type": "restaurant", "duration": 2},
            {"time": "9:00 PM", "activity": "Dancing & Drinks", "type": "night_club", "duration": 2}
        ],
        "friends_night": [
            {"time": "6:00 PM", "activity": "Group Activity", "type": "bowling_alley", "duration": 2},
            {"time": "8:00 PM", "activity": "Dinner & Drinks", "type": "bar", "duration": 2},
            {"time": "10:00 PM", "activity": "Late Night Fun", "type": "night_club", "duration": 2}
        ],
        "family_outing": [
            {"time": "11:00 AM", "activity": "Family Activity", "type": "museum", "duration": 2},
            {"time": "1:00 PM", "activity": "Lunch Together", "type": "restaurant", "duration": 1.5},
            {"time": "2:30 PM", "activity": "Outdoor Fun", "type": "park", "duration": 2},
            {"time": "4:30 PM", "activity": "Treats & Relaxation", "type": "cafe", "duration": 1}
        ]
    }
    
    activities = base_activities.get(event_type, base_activities["casual_dating"])
    
    # Adjust for vibes
    if "romantic" in vibes:
        activities[0]["activity"] = "🌹 " + activities[0]["activity"]
    if "adventurous" in vibes and len(activities) > 2:
        activities[2]["type"] = "tourist_attraction"
        activities[2]["activity"] = "🎯 Adventure Activity"
    if "cultural" in vibes and len(activities) > 1:
        activities[1]["type"] = "art_gallery"
        activities[1]["activity"] = "🎨 Cultural Experience"
    
    # Adjust for budget
    cost_per_activity = budget / len(activities) if activities else 50
    for i, activity in enumerate(activities):
        activity["estimated_cost"] = min(int(cost_per_activity * (1.2 if i == 1 else 1)), budget // 2)
        activity["location"] = {
            "lat": location[0] + (i * 0.005),  # Slightly offset each location
            "lng": location[1] + (i * 0.005)
        }
    
    # Trim to time available
    max_activities = max(1, time_available // 2)
    activities = activities[:max_activities]
    
    return activities

def generate_smart_search_query(activity_name: str, activity_type: str, vibes: List[str] = None) -> str:
    """Generate intelligent search queries based on activity context and vibes"""
    vibes = vibes or []
    
    # Context-aware search mapping
    search_queries = {
        # Dining activities
        "Lunch Together": ["upscale casual restaurant", "bistro", "farm-to-table restaurant", "local favorite restaurant"],
        "Fine Dining": ["fine dining restaurant", "upscale restaurant", "romantic restaurant", "michelin restaurant"],
        "Coffee & Conversation": ["specialty coffee shop", "local coffee roastery", "artisan coffee", "cozy cafe"],
        "Dessert & Walk": ["dessert shop", "ice cream parlor", "bakery cafe", "gelato shop"],
        "Drinks & Appetizers": ["craft cocktail bar", "wine bar", "gastropub", "rooftop bar"],
        
        # Entertainment activities  
        "Mini Golf Fun": ["mini golf", "family entertainment center", "adventure golf", "putt putt"],
        "Activity Time": ["entertainment venue", "arcade", "bowling alley", "escape room"],
        "Live Entertainment": ["live music venue", "jazz club", "concert hall", "theater"],
        "Dancing & Drinks": ["dance club", "salsa club", "nightclub with dancing", "live music bar"],
        
        # Wellness activities
        "Couples Spa": ["couples spa", "day spa", "wellness center", "massage therapy"],
        
        # Default fallbacks
        "restaurant": ["restaurant", "dining"],
        "entertainment": ["entertainment", "activities"], 
        "bar": ["bar", "pub"],
        "spa": ["spa", "wellness"]
    }
    
    # Get base queries for this activity
    base_queries = search_queries.get(activity_name, search_queries.get(activity_type, ["restaurant"]))
    
    # Modify based on vibes
    if "romantic" in vibes:
        if activity_type == "restaurant":
            base_queries = ["romantic restaurant", "intimate dining", "date night restaurant"]
        elif activity_type == "bar":
            base_queries = ["romantic bar", "wine bar", "intimate lounge"]
        elif activity_type == "entertainment":
            base_queries = ["romantic activities", "couples entertainment", "date night activities"]
    
    if "adventurous" in vibes:
        if activity_type == "entertainment":
            base_queries = ["adventure activities", "escape room", "rock climbing", "unique experiences"]
        
    if "cultural" in vibes:
        if activity_type == "entertainment":
            base_queries = ["art gallery", "museum", "cultural center", "theater"]
            
    # Return a random query from the options for variety
    import random
    return random.choice(base_queries)

def enhance_with_real_places(activities: List[Dict], center: tuple, vibes: List[str] = None, custom_radius: int = None) -> List[Dict]:
    """Enhance activities with real Google Places data using intelligent search"""
    if not gmaps:
        return activities
    
    # Get location name for better text search targeting
    location_name = "Fayetteville NC"  # Default
    try:
        reverse_geocode = gmaps.reverse_geocode(center)
        if reverse_geocode:
            city = None
            state = None
            # Extract city and state from the first result
            for component in reverse_geocode[0].get("address_components", []):
                if "locality" in component.get("types", []):
                    city = component["long_name"]
                elif "administrative_area_level_1" in component.get("types", []):
                    state = component["short_name"]
            if city and state:
                location_name = f"{city} {state}"
    except Exception as e:
        print(f"Reverse geocoding failed: {e}")
    
    print(f"Using location: {location_name} at coordinates {center}")
    
    enhanced = []
    used_place_ids = set()  # Track used places to ensure diversity
    
    for activity in activities:
        try:
            # Generate intelligent search query
            search_query = generate_smart_search_query(
                activity.get("activity", ""), 
                activity.get("type", ""), 
                vibes
            )
            
            print(f"Searching for: '{search_query}' for activity '{activity.get('activity')}'")
            
            # Try places_nearby first for location accuracy, then fallback to text search
            places_result = None
            
            # Map search queries to Google Places types for nearby search
            type_mapping = {
                "restaurant": "restaurant",
                "fine dining": "restaurant", 
                "romantic restaurant": "restaurant",
                "upscale restaurant": "restaurant",
                "date night restaurant": "restaurant",
                "bistro": "restaurant",
                "cafe": "cafe",
                "coffee": "cafe",
                "specialty coffee": "cafe",
                "spa": "spa",
                "day spa": "spa",
                "couples spa": "spa",
                "wellness": "spa",
                "bar": "bar",
                "wine bar": "bar",
                "cocktail bar": "bar",
                "dance club": "night_club",
                "nightclub": "night_club",
                "entertainment": "amusement_park",
                "arcade": "amusement_park",
                "bowling": "bowling_alley",
                "mini golf": "amusement_park"
            }
            
            # Get Google Places type from search query
            places_type = None
            for key, ptype in type_mapping.items():
                if key in search_query.lower():
                    places_type = ptype
                    break
            
            # First try nearby search for location accuracy
            if places_type:
                # Use custom radius if provided, otherwise use 8km default
                search_radius = custom_radius if custom_radius is not None else 8000
                try:
                    places_result = gmaps.places_nearby(
                        location=center,
                        radius=search_radius,
                        type=places_type,
                        language="en"
                    )
                    print(f"Nearby search for type '{places_type}' returned {len(places_result.get('results', []))} results")
                except Exception as e:
                    print(f"Nearby search failed: {e}")
            
            # Fallback to text search if nearby didn't work or no results
            if not places_result or not places_result.get("results"):
                try:
                    # Include location in the query text for better targeting
                    places_result = gmaps.places(
                        query=f"{search_query} in {location_name}",
                        language="en"
                    )
                    print(f"Text search for '{search_query} in {location_name}' returned {len(places_result.get('results', []))} results")
                except Exception as e:
                    print(f"Text search failed: {e}")
            
            # Find the first place that hasn't been used yet
            selected_place = None
            if places_result.get("results"):
                for place in places_result["results"]:
                    if place["place_id"] not in used_place_ids:
                        selected_place = place
                        used_place_ids.add(place["place_id"])
                        break
                
                # If all places were used, use the first one anyway
                if not selected_place and places_result["results"]:
                    selected_place = places_result["results"][0]
            
            if selected_place:
                # Get detailed place info
                place_details = gmaps.place(
                    place_id=selected_place["place_id"],
                    fields=["name", "formatted_address", "rating", "price_level", 
                           "geometry", "opening_hours", "website", "formatted_phone_number"]
                )
                
                if place_details.get("result"):
                    detail = place_details["result"]
                    activity["place_name"] = detail.get("name", activity["activity"])
                    activity["address"] = detail.get("formatted_address", "")
                    activity["rating"] = detail.get("rating", 0)
                    activity["price_level"] = detail.get("price_level", 2)
                    activity["location"] = {
                        "lat": detail["geometry"]["location"]["lat"],
                        "lng": detail["geometry"]["location"]["lng"]
                    }
                    activity["place_id"] = selected_place["place_id"]
                    activity["website"] = detail.get("website", "")
                    activity["phone"] = detail.get("formatted_phone_number", "")
                    
                    # Check if currently open
                    if detail.get("opening_hours"):
                        activity["open_now"] = detail["opening_hours"].get("open_now", None)
                        
                    # Set appropriate estimated cost based on rating and price level
                    price_level = activity.get("price_level", 2)
                    base_cost = 20 + (price_level * 20)  # $20-$100 range
                    activity["estimated_cost"] = base_cost
                    
                    print(f"Found: {activity['place_name']} - {activity['address']}")
                else:
                    print(f"Could not get details for place: {selected_place.get('name')}")
            else:
                print(f"No places found for query: {search_query}")
                
        except Exception as e:
            print(f"Error enhancing place: {e}")
        
        enhanced.append(activity)
    
    return enhanced

@app.get("/api/search-places")
async def search_places(query: str, location: str, radius: int = 5000):
    """Search for places near a location"""
    if not gmaps:
        return {"places": [], "error": "Maps service not configured"}
    
    try:
        # Geocode the location first
        geocode_result = gmaps.geocode(location)
        if not geocode_result:
            return {"places": [], "error": "Location not found"}
        
        center = geocode_result[0]["geometry"]["location"]
        
        # Search for places
        places_result = gmaps.places(
            query=query,
            location=(center["lat"], center["lng"]),
            radius=radius
        )
        
        places = []
        for place in places_result.get("results", [])[:5]:
            places.append({
                "name": place.get("name"),
                "address": place.get("formatted_address"),
                "rating": place.get("rating"),
                "place_id": place.get("place_id"),
                "location": place.get("geometry", {}).get("location", {})
            })
        
        return {"places": places}
    except Exception as e:
        return {"places": [], "error": str(e)}

@app.post("/api/share-date")
async def create_shared_date(request: ShareDateRequest):
    """Create a shareable link for a date plan"""
    try:
        # Generate unique ID
        share_id = generate_share_id()
        
        # Ensure ID is unique
        conn = sqlite3.connect(DB_PATH)
        cursor = conn.cursor()
        while True:
            cursor.execute("SELECT id FROM shared_date_plans WHERE id = ?", (share_id,))
            if not cursor.fetchone():
                break
            share_id = generate_share_id()
        
        # Calculate expiry time
        expires_at = None
        if request.expiry_hours and request.expiry_hours > 0:
            expires_at = datetime.now() + timedelta(hours=request.expiry_hours)
        
        # Generate title if not provided
        title = request.title
        if not title:
            location_name = request.location
            if request.date_location and request.date_location != request.location:
                location_name = f"{request.location} & {request.date_location}"
            title = f"{request.event_type.replace('_', ' ').title()} in {location_name}"
        
        # Store in database
        cursor.execute("""
            INSERT INTO shared_date_plans 
            (id, title, activities, location, date_location, budget, event_type, vibes, expires_at)
            VALUES (?, ?, ?, ?, ?, ?, ?, ?, ?)
        """, (
            share_id,
            title,
            json.dumps(request.activities),
            request.location,
            request.date_location,
            request.budget,
            request.event_type,
            json.dumps(request.vibes),
            expires_at.isoformat() if expires_at else None
        ))
        
        conn.commit()
        conn.close()
        
        return {
            "success": True,
            "share_id": share_id,
            "share_url": f"/shared/{share_id}",
            "expires_at": expires_at.isoformat() if expires_at else None,
            "title": title
        }
        
    except Exception as e:
        print(f"Error creating shared date: {e}")
        raise HTTPException(status_code=500, detail="Failed to create shareable link")

@app.get("/api/shared/{share_id}")
async def get_shared_date(share_id: str):
    """Get a shared date plan by ID"""
    try:
        plan = get_shared_date_plan(share_id)
        if not plan:
            raise HTTPException(status_code=404, detail="Date plan not found or expired")
        
        # Increment view count
        increment_view_count(share_id)
        
        return {
            "success": True,
            "plan": plan
        }
        
    except HTTPException:
        raise
    except Exception as e:
        print(f"Error retrieving shared date: {e}")
        raise HTTPException(status_code=500, detail="Failed to retrieve date plan")

@app.get("/shared/{share_id}", response_class=HTMLResponse)
async def view_shared_date(share_id: str):
    """View a shared date plan in the browser"""
    try:
        plan = get_shared_date_plan(share_id)
        if not plan:
            return HTMLResponse(
                content="<h1>Date Plan Not Found</h1><p>This date plan may have expired or doesn't exist.</p>",
                status_code=404
            )
        
        # Increment view count
        increment_view_count(share_id)
        
        # Return the main app with the shared plan data and Open Graph meta tags
        enhanced_path = os.path.join(STATIC_DIR, "enhanced-ui.html")
        if os.path.exists(enhanced_path):
            with open(enhanced_path, 'r') as f:
                html_content = f.read()
            
            # Generate Open Graph meta tags
            og_meta_tags = generate_open_graph_tags(plan, share_id)
            
            # Inject Open Graph meta tags
            html_content = html_content.replace(
                '<title>Perfect Date Generator - Enhanced UI</title>',
                f'<title>{plan["title"]} - Perfect Date Generator</title>\n{og_meta_tags}'
            )
            
            # Inject the shared plan data into the HTML
            plan_json = json.dumps(plan).replace('"', '&quot;')
            html_content = html_content.replace(
                '<body>',
                f'<body data-shared-plan="{plan_json}">'
            )
            
            return HTMLResponse(content=html_content)
        
        return HTMLResponse("<h1>Date Plan Viewer</h1><p>Shared date plan interface not available</p>")
        
    except Exception as e:
        print(f"Error viewing shared date: {e}")
        return HTMLResponse(
            content="<h1>Error</h1><p>Failed to load date plan</p>",
            status_code=500
        )

def generate_open_graph_tags(plan: Dict, share_id: str) -> str:
    """Generate Open Graph meta tags for rich link previews"""
    
    # Extract key information
    title = plan["title"]
    location_text = plan["location"]
    if plan.get("date_location") and plan["date_location"] != plan["location"]:
        location_text = f"{plan['location']} & {plan['date_location']}"
    
    activity_count = len(plan["activities"])
    budget = plan["budget"]
    event_type = plan["event_type"].replace("_", " ").title()
    
    # Generate description
    description = f"{event_type} with {activity_count} activities in {location_text}. Budget: ${budget}."
    if plan["vibes"]:
        description += f" Vibes: {', '.join(plan['vibes'])}."
    
    # Current domain (should be configurable in production)
    domain = "localhost:1090"  # This should be read from environment or config
    share_url = f"http://{domain}/shared/{share_id}"
    
    # Generate activity summary for rich preview
    activity_summary = ""
    if plan["activities"]:
        top_activities = plan["activities"][:3]  # Show first 3 activities
        activity_list = [f"• {activity.get('activity', activity.get('place_name', 'Activity'))}" for activity in top_activities]
        activity_summary = "\n".join(activity_list)
        if len(plan["activities"]) > 3:
            activity_summary += f"\n...and {len(plan['activities']) - 3} more"
    
    # Meta tags for rich previews
    meta_tags = f"""
    <!-- Open Graph / Facebook -->
    <meta property="og:type" content="website">
    <meta property="og:url" content="{share_url}">
    <meta property="og:title" content="{title}">
    <meta property="og:description" content="{description}">
    <meta property="og:image" content="http://{domain}/api/og-image/{share_id}">
    <meta property="og:site_name" content="Perfect Date Generator">
    
    <!-- Twitter -->
    <meta property="twitter:card" content="summary_large_image">
    <meta property="twitter:url" content="{share_url}">
    <meta property="twitter:title" content="{title}">
    <meta property="twitter:description" content="{description}">
    <meta property="twitter:image" content="http://{domain}/api/og-image/{share_id}">
    
    <!-- Additional Meta -->
    <meta name="description" content="{description}">
    <meta property="article:author" content="Perfect Date Generator">
    <meta property="article:section" content="Date Planning">
    """
    
    return meta_tags

@app.get("/api/og-image/{share_id}")
async def generate_og_image(share_id: str):
    """Generate Open Graph image for shared date plan"""
    try:
        plan = get_shared_date_plan(share_id)
        if not plan:
            raise HTTPException(status_code=404, detail="Date plan not found")
        
        # For now, return a simple SVG image with plan details
        # In production, you might want to use PIL or another image library
        svg_content = generate_og_svg(plan)
        
        return HTMLResponse(
            content=svg_content,
            headers={"Content-Type": "image/svg+xml"}
        )
        
    except Exception as e:
        print(f"Error generating OG image: {e}")
        # Return a default image
        default_svg = """
        <svg width="1200" height="630" xmlns="http://www.w3.org/2000/svg">
            <rect width="100%" height="100%" fill="#6366f1"/>
            <text x="600" y="315" text-anchor="middle" fill="white" font-size="48" font-family="Arial">
                Perfect Date Generator
            </text>
        </svg>
        """
        return HTMLResponse(
            content=default_svg,
            headers={"Content-Type": "image/svg+xml"}
        )

def generate_og_svg(plan: Dict) -> str:
    """Generate SVG image for Open Graph preview"""
    title = plan["title"]
    location = plan["location"]
    if plan.get("date_location") and plan["date_location"] != plan["location"]:
        location = f"{plan['location']} & {plan['date_location']}"
    
    activity_count = len(plan["activities"])
    budget = plan["budget"]
    
    # Get first few activities for display
    activities_text = ""
    if plan["activities"]:
        top_3 = plan["activities"][:3]
        for i, activity in enumerate(top_3):
            activity_name = activity.get("activity", activity.get("place_name", "Activity"))
            activities_text += f"<text x='60' y='{400 + i * 40}' fill='white' font-size='24' font-family='Arial'>{i+1}. {activity_name}</text>"
    
    svg = f"""
    <svg width="1200" height="630" xmlns="http://www.w3.org/2000/svg">
        <!-- Background gradient -->
        <defs>
            <linearGradient id="grad1" x1="0%" y1="0%" x2="100%" y2="100%">
                <stop offset="0%" style="stop-color:#6366f1;stop-opacity:1" />
                <stop offset="50%" style="stop-color:#8b5cf6;stop-opacity:1" />
                <stop offset="100%" style="stop-color:#ec4899;stop-opacity:1" />
            </linearGradient>
        </defs>
        <rect width="100%" height="100%" fill="url(#grad1)"/>
        
        <!-- Content -->
        <text x="60" y="120" fill="white" font-size="48" font-weight="bold" font-family="Arial">{title}</text>
        <text x="60" y="180" fill="white" font-size="32" font-family="Arial">📍 {location}</text>
        <text x="60" y="230" fill="white" font-size="28" font-family="Arial">💰 ${budget} Budget • {activity_count} Activities</text>
        
        <!-- Activities -->
        <text x="60" y="320" fill="white" font-size="32" font-weight="bold" font-family="Arial">Itinerary:</text>
        {activities_text}
        
        <!-- Branding -->
        <text x="1140" y="600" text-anchor="end" fill="white" font-size="20" font-family="Arial">Perfect Date Generator</text>
    </svg>
    """
    
    return svg

if __name__ == "__main__":
    # Check for API key
    if not GOOGLE_MAPS_API_KEY:
        print("⚠️  WARNING: GOOGLE_MAPS_API_KEY not set in environment")
        print("   Location features will be limited")
    else:
        print("✅ Google Maps API configured")
    
    print(f"🚀 Starting server at http://localhost:1090")
    print(f"📁 Serving static files from {STATIC_DIR}")
    
    uvicorn.run(app, host="0.0.0.0", port=1090)<|MERGE_RESOLUTION|>--- conflicted
+++ resolved
@@ -474,11 +474,7 @@
 
 class DateRequest(BaseModel):
     location: str
-<<<<<<< HEAD
-    date_location: Optional[str] = None
-=======
     date_location: Optional[str] = None  # New field for date's location
->>>>>>> 3bd2285a
     budget: int
     event_type: str
     vibes: List[str]
@@ -559,11 +555,7 @@
     """Generate date ideas based on location and preferences"""
     
     # Parse primary location to get coordinates
-<<<<<<< HEAD
-    lat, lng = 35.0526, -78.8783  # Default to Fayetteville, NC
-=======
     lat1, lng1 = 35.0526, -78.8783  # Default to Fayetteville, NC
->>>>>>> 3bd2285a
     
     if gmaps and request.location:
         try:
@@ -572,74 +564,14 @@
                 location = geocode_result[0]["geometry"]["location"]
                 lat1, lng1 = location["lat"], location["lng"]
         except Exception as e:
-<<<<<<< HEAD
-            print(f"Geocoding error for location: {e}")
-    
-    search_center = (lat, lng)
+            print(f"Geocoding error for location 1: {e}")
+    
+    # Handle two-location dating feature
+    search_center = (lat1, lng1)
     search_radius = 8000  # Default 8km radius
     is_two_location = False
     distance_info = None
     destination_suggestions = None
-    
-    # Handle two-location dating
-    if request.date_location and request.date_location.strip():
-        try:
-            # Geocode the second location
-            date_lat, date_lng = lat, lng  # Default to same as first location
-            
-            if gmaps:
-                try:
-                    date_geocode_result = gmaps.geocode(request.date_location)
-                    if date_geocode_result:
-                        date_location = date_geocode_result[0]["geometry"]["location"]
-                        date_lat, date_lng = date_location["lat"], date_location["lng"]
-                except Exception as e:
-                    print(f"Geocoding error for date location: {e}")
-            
-            location1 = (lat, lng)
-            location2 = (date_lat, date_lng)
-            
-            # Calculate distance
-            distance_km = haversine_distance(location1, location2)
-            
-            if distance_km > 1000:  # ~620 miles - too far for midpoint
-                # Suggest destination cities instead
-                destination_suggestions = find_destination_cities(location1, location2)
-                return {
-                    "success": True,
-                    "two_location": True,
-                    "long_distance": True,
-                    "distance_km": round(distance_km, 1),
-                    "destination_suggestions": destination_suggestions,
-                    "message": f"The distance ({distance_km:.0f} km) is too large for midpoint dating. Here are some great destination cities for your date!"
-                }
-            else:
-                # Calculate midpoint and radius
-                search_center, search_radius, distance_km = calculate_midpoint_and_radius(location1, location2)
-                is_two_location = True
-                
-                # Calculate travel distances
-                midpoint_to_location1 = haversine_distance(search_center, location1)
-                midpoint_to_location2 = haversine_distance(search_center, location2)
-                
-                distance_info = {
-                    "total_distance_km": round(distance_km, 1),
-                    "person1_travel_km": round(midpoint_to_location1, 1),
-                    "person2_travel_km": round(midpoint_to_location2, 1),
-                    "fairness_score": round(100 - (abs(midpoint_to_location1 - midpoint_to_location2) / max(midpoint_to_location1, midpoint_to_location2)) * 100, 1),
-                    "search_radius_km": round(search_radius / 1000, 1)
-                }
-                
-        except Exception as e:
-            print(f"Error processing two-location dating: {e}")
-            # Fall back to single location
-            is_two_location = False
-=======
-            print(f"Geocoding error for location 1: {e}")
-    
-    # Handle two-location dating feature
-    search_center = (lat1, lng1)
-    search_radius = 8000  # Default 8km radius
     
     if request.date_location and request.date_location.strip():
         # Parse date's location
@@ -652,36 +584,50 @@
                     location = geocode_result[0]["geometry"]["location"]
                     lat2, lng2 = location["lat"], location["lng"]
                     
-                    # Calculate optimal midpoint and search radius
-                    try:
-                        search_center, search_radius = calculate_midpoint_and_radius(
-                            (lat1, lng1), (lat2, lng2)
-                        )
-                        
-                        print(f"Two-location mode: Person 1 at ({lat1:.4f}, {lng1:.4f}), Person 2 at ({lat2:.4f}, {lng2:.4f})")
-                        print(f"Search center: ({search_center[0]:.4f}, {search_center[1]:.4f}), radius: {search_radius}m")
-                        
-                    except ValueError as e:
-                        # Distance too large for practical dating - suggest destination cities
-                        distance_km = haversine_distance((lat1, lng1), (lat2, lng2))
-                        print(f"Distance validation failed: {distance_km:.0f}km - suggesting destination cities")
-                        
-                        # Find best destination cities for this long-distance pair
-                        destination_suggestions = find_destination_cities((lat1, lng1), (lat2, lng2), 5)
-                        
+                    # Calculate distance first
+                    distance_km = haversine_distance((lat1, lng1), (lat2, lng2))
+                    
+                    if distance_km > 1000:  # ~620 miles - too far for midpoint
+                        # Suggest destination cities instead
+                        destination_suggestions = find_destination_cities((lat1, lng1), (lat2, lng2))
                         return {
-                            "success": False,
-                            "error": "distance_too_large_with_destinations",
-                            "message": str(e),
-                            "distance_km": distance_km,
-                            "destination_mode": True,
-                            "suggested_destinations": destination_suggestions,
-                            "original_midpoint": calculate_geographic_midpoint((lat1, lng1), (lat2, lng2))
+                            "success": True,
+                            "two_location": True,
+                            "long_distance": True,
+                            "distance_km": round(distance_km, 1),
+                            "destination_suggestions": destination_suggestions,
+                            "message": f"The distance ({distance_km:.0f} km) is too large for midpoint dating. Here are some great destination cities for your date!"
                         }
+                    else:
+                        # Calculate optimal midpoint and search radius
+                        try:
+                            search_center, search_radius, distance_km = calculate_midpoint_and_radius(
+                                (lat1, lng1), (lat2, lng2)
+                            )
+                            is_two_location = True
+                            
+                            print(f"Two-location mode: Person 1 at ({lat1:.4f}, {lng1:.4f}), Person 2 at ({lat2:.4f}, {lng2:.4f})")
+                            print(f"Search center: ({search_center[0]:.4f}, {search_center[1]:.4f}), radius: {search_radius}m")
+                            
+                            # Calculate travel distances
+                            midpoint_to_location1 = haversine_distance(search_center, (lat1, lng1))
+                            midpoint_to_location2 = haversine_distance(search_center, (lat2, lng2))
+                            
+                            distance_info = {
+                                "total_distance_km": round(distance_km, 1),
+                                "person1_travel_km": round(midpoint_to_location1, 1),
+                                "person2_travel_km": round(midpoint_to_location2, 1),
+                                "fairness_score": round(100 - (abs(midpoint_to_location1 - midpoint_to_location2) / max(midpoint_to_location1, midpoint_to_location2)) * 100, 1),
+                                "search_radius_km": round(search_radius / 1000, 1)
+                            }
+                            
+                        except ValueError as e:
+                            print(f"Distance validation failed: {e}")
+                            # Fall back to single location
+                            is_two_location = False
                     
             except Exception as e:
                 print(f"Geocoding error for date location: {e}")
->>>>>>> 3bd2285a
     
     # Generate activities based on preferences
     activities = generate_activities(
@@ -694,9 +640,6 @@
     
     # Find real places if Google Maps is available
     if gmaps:
-<<<<<<< HEAD
-        activities = enhance_with_real_places(activities, search_center, request.vibes)
-=======
         activities = enhance_with_real_places(
             activities, 
             search_center, 
@@ -705,8 +648,8 @@
         )
     
     # Add travel information for two-location mode
-    for activity in activities:
-        if request.date_location and request.date_location.strip():
+    if is_two_location:
+        for activity in activities:
             # Calculate distances for both people
             venue_location = (activity["location"]["lat"], activity["location"]["lng"])
             
@@ -730,19 +673,14 @@
             else:
                 fairness_score = 100
             activity["fairness_score"] = round(fairness_score, 1)
->>>>>>> 3bd2285a
     
     response = {
         "success": True,
         "center": {"lat": search_center[0], "lng": search_center[1]},
-<<<<<<< HEAD
         "activities": activities,
-        "two_location": is_two_location
-=======
-        "two_location_mode": bool(request.date_location and request.date_location.strip()),
-        "search_radius_km": search_radius / 1000,
-        "activities": activities
->>>>>>> 3bd2285a
+        "two_location": is_two_location,
+        "two_location_mode": is_two_location,
+        "search_radius_km": search_radius / 1000
     }
     
     if distance_info:
